--- conflicted
+++ resolved
@@ -334,14 +334,10 @@
                    OUTPUT_HANDLER_BENCHMARK,
                    OUTPUT_HANDLER_ALIGN_PLOT,
                    OUTPUT_HANDLER_ALIGN_TEXT,
-<<<<<<< HEAD
                    OUTPUT_HANDLER_BEAM_STORE,
                    OUTPUT_HANDLER_NBEST]
-=======
-                   OUTPUT_HANDLER_BEAM_STORE]
 OUTPUT_HANDLERS_SCORING = [OUTPUT_HANDLER_SCORE,
                            OUTPUT_HANDLER_PAIR_WITH_SCORE]
->>>>>>> 5a50d960
 
 # metrics
 ACCURACY = 'accuracy'
